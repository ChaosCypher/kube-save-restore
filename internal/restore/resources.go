package restore

import (
	"encoding/json"
	"fmt"

	"context"

	"github.com/chaoscypher/k8s-backup-restore/internal/kubernetes"
	appsv1 "k8s.io/api/apps/v1"
	autoscalingv2 "k8s.io/api/autoscaling/v2"
	corev1 "k8s.io/api/core/v1"
	"k8s.io/apimachinery/pkg/api/errors"
	metav1 "k8s.io/apimachinery/pkg/apis/meta/v1"
)

// applyResource applies the resource to the Kubernetes cluster based on its kind.
func applyResource(client *kubernetes.Client, resource map[string]interface{}, kind, namespace string) error {
	// Marshal the resource into JSON format
	adjustedData, err := json.Marshal(resource)
	if err != nil {
		return fmt.Errorf("error marshaling adjusted resource: %v", err)
	}

	// Switch based on the kind of resource and call the appropriate function
	switch kind {
	case "Deployment":
		return applyDeployment(client, adjustedData, namespace)
	case "Service":
		return applyService(client, adjustedData, namespace)
	case "ConfigMap":
		return applyConfigMap(client, adjustedData, namespace)
	case "Secret":
		return applySecret(client, adjustedData, namespace)
<<<<<<< HEAD
	case "StatefulSet":
		return applyStatefulSet(client, adjustedData, namespace)
=======
	case "HorizontalPodAutoscaler":
		return applyHorizontalPodAutoscalers(client, adjustedData, namespace)
>>>>>>> 10ac01fb
	default:
		return fmt.Errorf("unsupported resource kind: %s", kind)
	}
}

// applyDeployment applies a Deployment resource to the Kubernetes cluster.
func applyDeployment(client *kubernetes.Client, data []byte, namespace string) error {
	var deployment appsv1.Deployment
	// Unmarshal the JSON data into a Deployment object
	if err := json.Unmarshal(data, &deployment); err != nil {
		return fmt.Errorf("error unmarshaling deployment: %v", err)
	}
	// Try to update the Deployment, if it does not exist, create it
	_, err := client.Clientset.AppsV1().Deployments(namespace).Update(context.TODO(), &deployment, metav1.UpdateOptions{})
	if err != nil && errors.IsNotFound(err) {
		_, err = client.Clientset.AppsV1().Deployments(namespace).Create(context.TODO(), &deployment, metav1.CreateOptions{})
	}
	return err
}

// applyService applies a Service resource to the Kubernetes cluster.
func applyService(client *kubernetes.Client, data []byte, namespace string) error {
	var service corev1.Service
	// Unmarshal the JSON data into a Service object
	if err := json.Unmarshal(data, &service); err != nil {
		return fmt.Errorf("error unmarshaling service: %v", err)
	}
	// Try to update the Service, if it does not exist, create it
	_, err := client.Clientset.CoreV1().Services(namespace).Update(context.TODO(), &service, metav1.UpdateOptions{})
	if err != nil && errors.IsNotFound(err) {
		_, err = client.Clientset.CoreV1().Services(namespace).Create(context.TODO(), &service, metav1.CreateOptions{})
	}
	return err
}

// applyConfigMap applies a ConfigMap resource to the Kubernetes cluster.
func applyConfigMap(client *kubernetes.Client, data []byte, namespace string) error {
	var configMap corev1.ConfigMap
	// Unmarshal the JSON data into a ConfigMap object
	if err := json.Unmarshal(data, &configMap); err != nil {
		return fmt.Errorf("error unmarshaling configmap: %v", err)
	}
	// Try to update the ConfigMap, if it does not exist, create it
	_, err := client.Clientset.CoreV1().ConfigMaps(namespace).Update(context.TODO(), &configMap, metav1.UpdateOptions{})
	if err != nil && errors.IsNotFound(err) {
		_, err = client.Clientset.CoreV1().ConfigMaps(namespace).Create(context.TODO(), &configMap, metav1.CreateOptions{})
	}
	return err
}

// applySecret applies a Secret resource to the Kubernetes cluster.
func applySecret(client *kubernetes.Client, data []byte, namespace string) error {
	var secret corev1.Secret
	// Unmarshal the JSON data into a Secret object
	if err := json.Unmarshal(data, &secret); err != nil {
		return fmt.Errorf("error unmarshaling secret: %v", err)
	}
	// Try to update the Secret, if it does not exist, create it
	_, err := client.Clientset.CoreV1().Secrets(namespace).Update(context.TODO(), &secret, metav1.UpdateOptions{})
	if err != nil && errors.IsNotFound(err) {
		_, err = client.Clientset.CoreV1().Secrets(namespace).Create(context.TODO(), &secret, metav1.CreateOptions{})
	}
	return err
}

<<<<<<< HEAD
// applyStatefulSet applies a StatefulSet resource to the Kubernetes cluster.
func applyStatefulSet(client *kubernetes.Client, data []byte, namespace string) error {
	var statefulSet appsv1.StatefulSet
	if err := json.Unmarshal(data, &statefulSet); err != nil {
		return fmt.Errorf("error unmarshaling stateful set: %v", err)
	}
	_, err := client.Clientset.AppsV1().StatefulSets(namespace).Update(context.TODO(), &statefulSet, metav1.UpdateOptions{})
	if err != nil && errors.IsNotFound(err) {
		_, err = client.Clientset.AppsV1().StatefulSets(namespace).Create(context.TODO(), &statefulSet, metav1.CreateOptions{})
=======
// applyHorizontalPodAutoscalers applies a HorizontalPodAutoscaler resource to the Kubernetes cluster.
func applyHorizontalPodAutoscalers(client *kubernetes.Client, data []byte, namespace string) error {
	var hpa autoscalingv2.HorizontalPodAutoscaler
	// Unmarshal the JSON data into a HorizontalPodAutoscaler object
	if err := json.Unmarshal(data, &hpa); err != nil {
		return fmt.Errorf("error unmarshaling hpa: %v", err)
	}
	// Try to update the HorizontalPodAutoscaler, if it does not exist, create it
	_, err := client.Clientset.AutoscalingV2().HorizontalPodAutoscalers(namespace).Update(context.TODO(), &hpa, metav1.UpdateOptions{})
	if err != nil && errors.IsNotFound(err) {
		_, err = client.Clientset.AutoscalingV2().HorizontalPodAutoscalers(namespace).Create(context.TODO(), &hpa, metav1.CreateOptions{})
>>>>>>> 10ac01fb
	}
	return err
}<|MERGE_RESOLUTION|>--- conflicted
+++ resolved
@@ -32,13 +32,10 @@
 		return applyConfigMap(client, adjustedData, namespace)
 	case "Secret":
 		return applySecret(client, adjustedData, namespace)
-<<<<<<< HEAD
 	case "StatefulSet":
 		return applyStatefulSet(client, adjustedData, namespace)
-=======
 	case "HorizontalPodAutoscaler":
 		return applyHorizontalPodAutoscalers(client, adjustedData, namespace)
->>>>>>> 10ac01fb
 	default:
 		return fmt.Errorf("unsupported resource kind: %s", kind)
 	}
@@ -104,17 +101,18 @@
 	return err
 }
 
-<<<<<<< HEAD
 // applyStatefulSet applies a StatefulSet resource to the Kubernetes cluster.
 func applyStatefulSet(client *kubernetes.Client, data []byte, namespace string) error {
 	var statefulSet appsv1.StatefulSet
+  // Unmarshal the JSON data into a StatefulSet object
 	if err := json.Unmarshal(data, &statefulSet); err != nil {
 		return fmt.Errorf("error unmarshaling stateful set: %v", err)
 	}
+  // Try to update the StatefulSet, if it does not exist, create it
 	_, err := client.Clientset.AppsV1().StatefulSets(namespace).Update(context.TODO(), &statefulSet, metav1.UpdateOptions{})
 	if err != nil && errors.IsNotFound(err) {
 		_, err = client.Clientset.AppsV1().StatefulSets(namespace).Create(context.TODO(), &statefulSet, metav1.CreateOptions{})
-=======
+
 // applyHorizontalPodAutoscalers applies a HorizontalPodAutoscaler resource to the Kubernetes cluster.
 func applyHorizontalPodAutoscalers(client *kubernetes.Client, data []byte, namespace string) error {
 	var hpa autoscalingv2.HorizontalPodAutoscaler
@@ -126,7 +124,7 @@
 	_, err := client.Clientset.AutoscalingV2().HorizontalPodAutoscalers(namespace).Update(context.TODO(), &hpa, metav1.UpdateOptions{})
 	if err != nil && errors.IsNotFound(err) {
 		_, err = client.Clientset.AutoscalingV2().HorizontalPodAutoscalers(namespace).Create(context.TODO(), &hpa, metav1.CreateOptions{})
->>>>>>> 10ac01fb
+
 	}
 	return err
 }