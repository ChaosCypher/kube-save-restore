--- conflicted
+++ resolved
@@ -53,15 +53,12 @@
 		return applyPersistentVolumeClaim(client, adjustedData, namespace)
 	case "Ingress":
 		return applyIngress(client, adjustedData, namespace)
-<<<<<<< HEAD
 	case "RoleBinding":
 		return applyRoleBinding(client, adjustedData, namespace)
-=======
 	case "Role":
 		return applyRole(client, adjustedData, namespace)
 	case "NetworkPolicy":
 		return applyNetworkPolicy(client, adjustedData, namespace)
->>>>>>> 9c6360e1
 	default:
 		return fmt.Errorf("unsupported resource kind: %s", kind)
 	}
@@ -260,7 +257,6 @@
 	return err
 }
 
-<<<<<<< HEAD
 // applyRoleBinding applies a RoleBinding resource to the Kubernetes cluster
 func applyRoleBinding(client *kubernetes.Client, data []byte, namespace string) error {
 	var roleBinding rbacv1.RoleBinding
@@ -272,7 +268,10 @@
 	_, err := client.Clientset.RbacV1().RoleBindings(namespace).Update(context.TODO(), &roleBinding, metav1.UpdateOptions{})
 	if err != nil && errors.IsNotFound(err) {
 		_, err = client.Clientset.RbacV1().RoleBindings(namespace).Create(context.TODO(), &roleBinding, metav1.CreateOptions{})
-=======
+	}
+	return err
+}
+
 // applyRole applies a Role resource to the Kubernetes cluster
 func applyRole(client *kubernetes.Client, data []byte, namespace string) error {
 	var role rbacv1.Role
@@ -299,7 +298,6 @@
 	_, err := client.Clientset.NetworkingV1().NetworkPolicies(namespace).Update(context.TODO(), &networkPolicy, metav1.UpdateOptions{})
 	if err != nil && errors.IsNotFound(err) {
 		_, err = client.Clientset.NetworkingV1().NetworkPolicies(namespace).Create(context.TODO(), &networkPolicy, metav1.CreateOptions{})
->>>>>>> 9c6360e1
 	}
 	return err
 }