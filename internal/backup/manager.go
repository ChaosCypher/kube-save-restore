package backup

import (
	"context"
	"fmt"

	"golang.org/x/sync/errgroup"
)

type Logger interface {
	Debug(v ...interface{})
	Info(v ...interface{})
	Warn(v ...interface{})
	Error(v ...interface{})
	Debugf(format string, v ...interface{})
	Infof(format string, v ...interface{})
	Warnf(format string, v ...interface{})
	Errorf(format string, v ...interface{})
	Close()
}

// resourceTypes defines the Kubernetes resource types to be backed up
<<<<<<< HEAD
var resourceTypes = []string{"deployments", "services", "configmaps", "secrets", "serviceaccounts", "hpas", "statefulsets", "daemonsets", "cronjobs", "jobs", "pvcs", "ingresses", "roles"}
=======
var resourceTypes = []string{"deployments", "services", "configmaps", "secrets", "serviceaccounts", "hpas", "statefulsets", "daemonsets", "cronjobs", "jobs", "pvcs", "ingresses", "networkpolicies"}
>>>>>>> 1fd83cbe

// Manager handles the backup process for Kubernetes resources
type Manager struct {
	client    KubernetesClient
	backupDir string
	dryRun    bool
	logger    Logger
}

// NewManager creates a new Manager instance
func NewManager(client KubernetesClient, backupDir string, dryRun bool, logger Logger) *Manager {
	return &Manager{
		client:    client,
		backupDir: backupDir,
		dryRun:    dryRun,
		logger:    logger,
	}
}

// PerformBackup initiates the backup process for all namespaces
func (bm *Manager) PerformBackup(ctx context.Context) error {
	bm.logger.Info("Starting backup operation")

	// List all namespaces
	namespaces, err := bm.client.ListNamespaces(ctx)
	if err != nil {
		return fmt.Errorf("error listing namespaces: %v", err)
	}

	// Count total resources to be backed up
	totalResources := bm.countResources(ctx)

	if bm.dryRun {
		bm.logger.Info("Dry run mode: No files will be written")
	}

	g, ctx := errgroup.WithContext(ctx)

	// First, backup namespaces themselves
	g.Go(func() error {
		return bm.backupNamespaces(ctx)
	})

	// Enqueue backup tasks using errgroup
	for _, ns := range namespaces {
		for _, resourceType := range resourceTypes {
			resourceType := resourceType // capture range variable
			ns := ns
			g.Go(func() error {
				return bm.backupResource(ctx, resourceType, ns)
			})
		}
	}

	// Wait for all goroutines to finish
	if err := g.Wait(); err != nil {
		bm.logger.Errorf("Error during backup: %v", err)
	}

	bm.logCompletionMessage(totalResources)
	return nil
}

// logCompletionMessage logs a message indicating the completion of the backup process
func (bm *Manager) logCompletionMessage(totalResources int) {
	if bm.dryRun {
		bm.logger.Infof("Dry run completed. %d resources would be backed up to: %s", totalResources, bm.backupDir)
	} else {
		bm.logger.Infof("Backup completed. %d resources saved to: %s", totalResources, bm.backupDir)
	}
}<|MERGE_RESOLUTION|>--- conflicted
+++ resolved
@@ -20,11 +20,7 @@
 }
 
 // resourceTypes defines the Kubernetes resource types to be backed up
-<<<<<<< HEAD
-var resourceTypes = []string{"deployments", "services", "configmaps", "secrets", "serviceaccounts", "hpas", "statefulsets", "daemonsets", "cronjobs", "jobs", "pvcs", "ingresses", "roles"}
-=======
-var resourceTypes = []string{"deployments", "services", "configmaps", "secrets", "serviceaccounts", "hpas", "statefulsets", "daemonsets", "cronjobs", "jobs", "pvcs", "ingresses", "networkpolicies"}
->>>>>>> 1fd83cbe
+var resourceTypes = []string{"deployments", "services", "configmaps", "secrets", "serviceaccounts", "hpas", "statefulsets", "daemonsets", "cronjobs", "jobs", "pvcs", "ingresses", "roles", "networkpolicies"}
 
 // Manager handles the backup process for Kubernetes resources
 type Manager struct {
