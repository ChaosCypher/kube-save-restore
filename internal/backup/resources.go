--- conflicted
+++ resolved
@@ -201,7 +201,6 @@
 	return nil
 }
 
-<<<<<<< HEAD
 // backupJobs backs up all jobs in a given namespace
 func (bm *Manager) backupJobs(ctx context.Context, namespace string) error {
 	jobs, err := bm.client.ListJobs(ctx, namespace)
@@ -215,7 +214,13 @@
 			bm.logger.Infof("Would backup job: %s/%s", namespace, job.Name)
 		} else {
 			if err := bm.saveResource(job, "Job", filename); err != nil {
-=======
+				return err
+			}
+		}
+	}
+	return nil
+}
+
 // backupNamespaces backs up all namespaces in the cluster
 func (bm *Manager) backupNamespaces(ctx context.Context) error {
 	namespaces, err := bm.client.GetNamespaces(ctx)
@@ -230,11 +235,9 @@
 			bm.logger.Infof("Would backup namespace: %s", namespace.Name)
 		} else {
 			if err := bm.saveResource(namespace, "Namespace", filename); err != nil {
->>>>>>> 2481d8ee
-				return err
-			}
-		}
-	}
-
+				return err
+			}
+		}
+	}
 	return nil
 }