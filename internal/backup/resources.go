--- conflicted
+++ resolved
@@ -34,13 +34,10 @@
 		err = bm.backupPersistantVolumeClaims(ctx, namespace)
 	case "ingresses":
 		err = bm.backupIngresses(ctx, namespace)
-<<<<<<< HEAD
 	case "roles":
 		err = bm.backupRoles(ctx, namespace)
-=======
 	case "networkpolicies":
 		err = bm.backupNetworkPolicies(ctx, namespace)
->>>>>>> 1fd83cbe
 	default:
 		return fmt.Errorf("unknown resource type: %s", resourceType)
 	}
@@ -297,7 +294,6 @@
 	return nil
 }
 
-<<<<<<< HEAD
 // backupRoles backs up all roles in a given namespace
 func (bm *Manager) backupRoles(ctx context.Context, namespace string) error {
 	roles, err := bm.client.ListRoles(ctx, namespace)
@@ -311,7 +307,14 @@
 			bm.logger.Infof("Would backup role: %s/%s", namespace, role.Name)
 		} else {
 			if err := bm.saveResource(role, "Role", filename); err != nil {
-=======
+				return err
+			}
+		}
+	}
+
+	return nil
+}
+
 // backupNetworkPolicies backs up all network policies in a given namespace
 func (bm *Manager) backupNetworkPolicies(ctx context.Context, namespace string) error {
 	networkPolicies, err := bm.client.ListNetworkPolicies(ctx, namespace)
@@ -325,7 +328,6 @@
 			bm.logger.Infof("Would backup network policy: %s/%s", namespace, networkPolicy.Name)
 		} else {
 			if err := bm.saveResource(networkPolicy, "NetworkPolicy", filename); err != nil {
->>>>>>> 1fd83cbe
 				return err
 			}
 		}
