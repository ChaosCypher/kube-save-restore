package backup

import (
	"context"
	"sync"
)

// countResources counts the total number of resources across specified namespaces concurrently
func (bm *Manager) countResources(ctx context.Context) int {
	namespaces, err := bm.client.ListNamespaces(ctx)
	if err != nil {
		bm.logger.Errorf("Error listing namespaces: %v", err)
		return 0
	}

	var wg sync.WaitGroup
	resourceCounts := make(chan int, len(namespaces)+1) // +1 for namespace count

	// Count namespaces themselves
	wg.Add(1)
	go func() {
		defer wg.Done()
		count, err := bm.countNamespaces(ctx)
		if err != nil {
			bm.logger.Errorf("Error counting namespaces: %v", err)
			resourceCounts <- 0
		} else {
			resourceCounts <- count
		}
	}()

	for _, ns := range namespaces {
		wg.Add(1)
		go func(namespace string) {
			defer wg.Done()
			count := bm.countResourcesInNamespace(ctx, namespace)
			resourceCounts <- count
		}(ns)
	}

	go func() {
		wg.Wait()
		close(resourceCounts)
	}()

	total := 0
	for count := range resourceCounts {
		total += count
	}

	return total
}

// countResourcesInNamespace counts the resources in a single namespace
func (bm *Manager) countResourcesInNamespace(ctx context.Context, namespace string) int {
	resourceTypes := map[string]func(context.Context, string) (int, error){
		"deployments":     bm.countDeployments,
		"services":        bm.countServices,
		"configmaps":      bm.countConfigMaps,
		"secrets":         bm.countSecrets,
		"serviceaccounts": bm.countServiceAccounts,
		"statefulsets":    bm.countStatefulSets,
		"daemonsets":      bm.countDaemonSets,
		"hpas":            bm.countHorizontalPodAutoscalers,
		"cronjobs":        bm.countCronJobs,
		"jobs":            bm.countJobs,
		"pvcs":            bm.countPersistentVolumeClaims,
		"ingresses":       bm.countIngresses,
<<<<<<< HEAD
		"roles":           bm.countRoles,
=======
		"networkpolicies": bm.countNetworkPolicies,
>>>>>>> 1fd83cbe
	}

	var wg sync.WaitGroup
	counts := make(chan int, len(resourceTypes))

	for name, countFn := range resourceTypes {
		wg.Add(1)
		go func(name string, countFn func(context.Context, string) (int, error)) {
			defer wg.Done()
			count, err := countFn(ctx, namespace)
			if err != nil {
				bm.logger.Errorf("Error counting %s in namespace %s: %v", name, namespace, err)
				counts <- 0
			} else {
				counts <- count
			}
		}(name, countFn)
	}

	go func() {
		wg.Wait()
		close(counts)
	}()

	total := 0
	for count := range counts {
		total += count
	}

	return total
}

// Helper functions to count each resource type
func (bm *Manager) countDeployments(ctx context.Context, namespace string) (int, error) {
	deployments, err := bm.client.ListDeployments(ctx, namespace)
	if err != nil {
		return 0, err
	}
	return len(deployments.Items), nil
}

func (bm *Manager) countServices(ctx context.Context, namespace string) (int, error) {
	services, err := bm.client.ListServices(ctx, namespace)
	if err != nil {
		return 0, err
	}
	return len(services.Items), nil
}

func (bm *Manager) countConfigMaps(ctx context.Context, namespace string) (int, error) {
	configMaps, err := bm.client.ListConfigMaps(ctx, namespace)
	if err != nil {
		return 0, err
	}
	return len(configMaps.Items), nil
}

func (bm *Manager) countSecrets(ctx context.Context, namespace string) (int, error) {
	secrets, err := bm.client.ListSecrets(ctx, namespace)
	if err != nil {
		return 0, err
	}
	return len(secrets.Items), nil
}

func (bm *Manager) countServiceAccounts(ctx context.Context, namespace string) (int, error) {
	serviceAccounts, err := bm.client.ListServiceAccounts(ctx, namespace)
	if err != nil {
		return 0, err
	}
	return len(serviceAccounts.Items), nil
}

func (bm *Manager) countStatefulSets(ctx context.Context, namespace string) (int, error) {
	statefulSets, err := bm.client.ListStatefulSets(ctx, namespace)
	if err != nil {
		return 0, err
	}
	return len(statefulSets.Items), nil
}

func (bm *Manager) countDaemonSets(ctx context.Context, namespace string) (int, error) {
	daemonSets, err := bm.client.ListDaemonSets(ctx, namespace)
	if err != nil {
		return 0, err
	}
	return len(daemonSets.Items), nil
}

func (bm *Manager) countHorizontalPodAutoscalers(ctx context.Context, namespace string) (int, error) {
	hpas, err := bm.client.ListHorizontalPodAutoscalers(ctx, namespace)
	if err != nil {
		return 0, err
	}
	return len(hpas.Items), nil
}

func (bm *Manager) countCronJobs(ctx context.Context, namespace string) (int, error) {
	cronJobs, err := bm.client.ListCronJobs(ctx, namespace)
	if err != nil {
		return 0, err
	}
	return len(cronJobs.Items), nil
}

func (bm *Manager) countPersistentVolumeClaims(ctx context.Context, namespace string) (int, error) {
	pvcs, err := bm.client.ListPersistentVolumeClaims(ctx, namespace)
	if err != nil {
		return 0, err
	}
	return len(pvcs.Items), nil
}

func (bm *Manager) countJobs(ctx context.Context, namespace string) (int, error) {
	jobs, err := bm.client.ListJobs(ctx, namespace)
	if err != nil {
		return 0, err
	}
	return len(jobs.Items), nil
}

func (bm *Manager) countIngresses(ctx context.Context, namespace string) (int, error) {
	ingresses, err := bm.client.ListIngresses(ctx, namespace)
	if err != nil {
		return 0, err
	}
	return len(ingresses.Items), nil
}

func (bm *Manager) countNetworkPolicies(ctx context.Context, namespace string) (int, error) {
	networkPolicies, err := bm.client.ListNetworkPolicies(ctx, namespace)
	if err != nil {
		return 0, err
	}
	return len(networkPolicies.Items), nil
}

func (bm *Manager) countNamespaces(ctx context.Context) (int, error) {
	namespaces, err := bm.client.GetNamespaces(ctx)
	if err != nil {
		return 0, err
	}
	return len(namespaces.Items), nil
}

func (bm *Manager) countRoles(ctx context.Context, namespace string) (int, error) {
	roles, err := bm.client.ListRoles(ctx, namespace)
	if err != nil {
		return 0, err
	}
	return len(roles.Items), nil
}<|MERGE_RESOLUTION|>--- conflicted
+++ resolved
@@ -66,11 +66,8 @@
 		"jobs":            bm.countJobs,
 		"pvcs":            bm.countPersistentVolumeClaims,
 		"ingresses":       bm.countIngresses,
-<<<<<<< HEAD
 		"roles":           bm.countRoles,
-=======
 		"networkpolicies": bm.countNetworkPolicies,
->>>>>>> 1fd83cbe
 	}
 
 	var wg sync.WaitGroup
