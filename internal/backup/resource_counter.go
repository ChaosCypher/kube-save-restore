--- conflicted
+++ resolved
@@ -160,19 +160,18 @@
 	return len(pvcs.Items), nil
 }
 
-<<<<<<< HEAD
 func (bm *Manager) countJobs(ctx context.Context, namespace string) (int, error) {
 	jobs, err := bm.client.ListJobs(ctx, namespace)
 	if err != nil {
 		return 0, err
 	}
 	return len(jobs.Items), nil
-=======
+}
+
 func (bm *Manager) countNamespaces(ctx context.Context) (int, error) {
 	namespaces, err := bm.client.GetNamespaces(ctx)
 	if err != nil {
 		return 0, err
 	}
 	return len(namespaces.Items), nil
->>>>>>> 2481d8ee
 }