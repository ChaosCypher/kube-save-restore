package backup

import (
	"context"
)

// countResources counts the total number of resources across specified namespaces.
// It includes deployments, services, configmaps, and secrets.
func (bm *Manager) countResources(ctx context.Context, namespaces []string) int {
	total := 0
	for _, ns := range namespaces {
		// Count deployments
		deployments, err := bm.client.ListDeployments(ctx, ns)
		if err != nil {
			bm.logger.Errorf("Error listing deployments in namespace %s: %v", ns, err)
			continue
		}

		// Count services
		services, err := bm.client.ListServices(ctx, ns)
		if err != nil {
			bm.logger.Errorf("Error listing services in namespace %s: %v", ns, err)
			continue
		}

		// Count configmaps
		configMaps, err := bm.client.ListConfigMaps(ctx, ns)
		if err != nil {
			bm.logger.Errorf("Error listing configmaps in namespace %s: %v", ns, err)
			continue
		}

		// Count secrets
		secrets, err := bm.client.ListSecrets(ctx, ns)
		if err != nil {
			bm.logger.Errorf("Error listing secrets in namespace %s: %v", ns, err)
			continue
		}

<<<<<<< HEAD
		// Count statefulsets
		statefulSets, err := bm.client.ListStatefulSets(ctx, ns)
		if err != nil {
			bm.logger.Errorf("Error listing stateful sets in namespace %s: %v", ns, err)
=======
		// Count HPAs
		hpas, err := bm.client.ListHorizontalPodAutoscalers(ctx, ns)
		if err != nil {
			bm.logger.Errorf("Error listing HPAs in namespace %s: %v", ns, err)
>>>>>>> 10ac01fb
			continue
		}

		// Sum up the total number of resources
<<<<<<< HEAD
		total += len(deployments.Items) + len(services.Items) + len(configMaps.Items) + len(secrets.Items) + len(statefulSets.Items)
=======
		total += len(deployments.Items) + len(services.Items) + len(configMaps.Items) + len(secrets.Items) + len(hpas.Items)
>>>>>>> 10ac01fb
	}
	return total
}<|MERGE_RESOLUTION|>--- conflicted
+++ resolved
@@ -37,26 +37,20 @@
 			continue
 		}
 
-<<<<<<< HEAD
 		// Count statefulsets
 		statefulSets, err := bm.client.ListStatefulSets(ctx, ns)
 		if err != nil {
 			bm.logger.Errorf("Error listing stateful sets in namespace %s: %v", ns, err)
-=======
+
 		// Count HPAs
 		hpas, err := bm.client.ListHorizontalPodAutoscalers(ctx, ns)
 		if err != nil {
 			bm.logger.Errorf("Error listing HPAs in namespace %s: %v", ns, err)
->>>>>>> 10ac01fb
 			continue
 		}
 
 		// Sum up the total number of resources
-<<<<<<< HEAD
-		total += len(deployments.Items) + len(services.Items) + len(configMaps.Items) + len(secrets.Items) + len(statefulSets.Items)
-=======
-		total += len(deployments.Items) + len(services.Items) + len(configMaps.Items) + len(secrets.Items) + len(hpas.Items)
->>>>>>> 10ac01fb
+		total += len(deployments.Items) + len(services.Items) + len(configMaps.Items) + len(secrets.Items) + len(hpas.Items) + len(statefulSets.Items)
 	}
 	return total
 }