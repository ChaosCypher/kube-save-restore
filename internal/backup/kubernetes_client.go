--- conflicted
+++ resolved
@@ -55,14 +55,12 @@
 	// ListIngresses returns a list of all ingresses in the specified namespace
 	ListIngresses(ctx context.Context, namespace string) (*networkingv1.IngressList, error)
 
-<<<<<<< HEAD
 	// ListRoleBindings returns a list of all role bindings in the specified namespace
 	ListRoleBindings(ctx context.Context, namespace string) (*rbacv1.RoleBindingList, error)
-=======
+
 	// ListRoles returns a list of all roles in the specified namespace
 	ListRoles(ctx context.Context, namespace string) (*rbacv1.RoleList, error)
 
 	// ListNetworkPolicies returns a list of all network policies in the specified namespace
 	ListNetworkPolicies(ctx context.Context, namespace string) (*networkingv1.NetworkPolicyList, error)
->>>>>>> 9c6360e1
 }