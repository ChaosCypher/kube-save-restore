--- conflicted
+++ resolved
@@ -23,11 +23,8 @@
 	JobLister
 	PersistentVolumeClaimLister
 	IngressLister
-<<<<<<< HEAD
 	RoleLister
-=======
 	NetworkPolicyLister
->>>>>>> 1fd83cbe
 }
 
 // Client implements the ClientInterface
