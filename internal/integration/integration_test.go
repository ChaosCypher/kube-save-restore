--- conflicted
+++ resolved
@@ -1439,17 +1439,10 @@
 	}
 }
 
-<<<<<<< HEAD
 func TestBackupAndRestoreRole(t *testing.T) {
 	ctx := context.Background()
 	testNamespace := "test-role-namespace"
 	roleName := "test-role"
-=======
-func TestBackupAndRestoreNetworkPolicy(t *testing.T) {
-	ctx := context.Background()
-	testNamespace := "test-networkpolicy-namespace"
-	networkPolicyName := "test-networkpolicy"
->>>>>>> 1fd83cbe
 
 	// Setup test configuration
 	testConfig := &config.Config{
@@ -1480,23 +1473,15 @@
 		t.Fatalf("Failed to create namespace: %v", err)
 	}
 
-<<<<<<< HEAD
 	// Create a Role
 	role := &rbacv1.Role{
 		ObjectMeta: metav1.ObjectMeta{
 			Name:      roleName,
-=======
-	// Create a NetworkPolicy
-	networkPolicy := &networkingv1.NetworkPolicy{
-		ObjectMeta: metav1.ObjectMeta{
-			Name:      networkPolicyName,
->>>>>>> 1fd83cbe
 			Namespace: testNamespace,
 			Labels: map[string]string{
 				"app": "test",
 			},
 		},
-<<<<<<< HEAD
 		Rules: []rbacv1.PolicyRule{
 			{
 				APIGroups: []string{""},
@@ -1508,7 +1493,111 @@
 	_, err = kubeClient.Clientset.RbacV1().Roles(testNamespace).Create(ctx, role, metav1.CreateOptions{})
 	if err != nil {
 		t.Fatalf("Failed to create Role: %v", err)
-=======
+	}
+
+	// Perform backup
+	backupManager := backup.NewManager(kubeClient, testConfig.BackupDir, testConfig.DryRun, log)
+	err = backupManager.PerformBackup(ctx)
+	if err != nil {
+		t.Fatalf("Backup failed: %v", err)
+	}
+
+	// Edit the Role
+	role, err = kubeClient.Clientset.RbacV1().Roles(testNamespace).Get(ctx, roleName, metav1.GetOptions{})
+	if err != nil {
+		t.Fatalf("Failed to get Role: %v", err)
+	}
+	role.Rules = append(role.Rules, rbacv1.PolicyRule{
+		APIGroups: []string{""},
+		Resources: []string{"services"},
+		Verbs:     []string{"get", "list"},
+	})
+	_, err = kubeClient.Clientset.RbacV1().Roles(testNamespace).Update(ctx, role, metav1.UpdateOptions{})
+	if err != nil {
+		t.Fatalf("Failed to update Role: %v", err)
+	}
+
+	// Perform restore
+	testConfig.Mode = "restore"
+	testConfig.RestoreDir = testConfig.BackupDir
+	restoreManager := restore.NewManager(kubeClient, log)
+	err = restoreManager.PerformRestore(testConfig.RestoreDir, testConfig.DryRun)
+	if err != nil {
+		t.Fatalf("Restore failed: %v", err)
+	}
+
+	// Confirm the Role's settings were restored
+	role, err = kubeClient.Clientset.RbacV1().Roles(testNamespace).Get(ctx, roleName, metav1.GetOptions{})
+	if err != nil {
+		t.Fatalf("Failed to get Role: %v", err)
+	}
+	if len(role.Rules) != 1 {
+		t.Fatalf("Expected 1 policy rule, got %d", len(role.Rules))
+	}
+	if len(role.Rules[0].Resources) != 1 || role.Rules[0].Resources[0] != "pods" {
+		t.Fatalf("Expected resource 'pods', got %v", role.Rules[0].Resources)
+	}
+
+	// Verify backup directory structure
+	roleBackupDir := filepath.Join(testConfig.BackupDir, testNamespace, "roles")
+	info, err := os.Stat(roleBackupDir)
+	if err != nil {
+		t.Fatalf("Role backup directory does not exist: %v", err)
+	}
+	if !info.IsDir() {
+		t.Fatalf("Role backup path is not a directory")
+	}
+
+	// Verify the role backup file exists
+	roleBackupFile := filepath.Join(roleBackupDir, roleName+".json")
+	if _, err := os.Stat(roleBackupFile); err != nil {
+		t.Fatalf("Role backup file does not exist: %v", err)
+	}
+}
+
+func TestBackupAndRestoreNetworkPolicy(t *testing.T) {
+	ctx := context.Background()
+	testNamespace := "test-networkpolicy-namespace"
+	networkPolicyName := "test-networkpolicy"
+
+	// Setup test configuration
+	testConfig := &config.Config{
+		Mode:       "backup",
+		BackupDir:  filepath.Join(os.TempDir(), "kube-save-restore-test"),
+		KubeConfig: getTestKubeconfig(t),
+		Context:    "minikube",
+		DryRun:     false,
+	}
+
+	// Setup logger
+	log := logger.SetupLogger(testConfig)
+
+	// Create Kubernetes client
+	kubeClient, err := kubernetes.NewClient(testConfig.KubeConfig, testConfig.Context, kubernetes.DefaultConfigModifier)
+	if err != nil {
+		t.Fatalf("Failed to create Kubernetes client: %v", err)
+	}
+
+	// Create the test namespace
+	namespace := &corev1.Namespace{
+		ObjectMeta: metav1.ObjectMeta{
+			Name: testNamespace,
+		},
+	}
+	_, err = kubeClient.Clientset.CoreV1().Namespaces().Create(ctx, namespace, metav1.CreateOptions{})
+	if err != nil {
+		t.Fatalf("Failed to create namespace: %v", err)
+	}
+
+	// Create a NetworkPolicy
+	networkPolicy := &networkingv1.NetworkPolicy{
+		ObjectMeta: metav1.ObjectMeta{
+			Name:      networkPolicyName,
+			Namespace: testNamespace,
+			Labels: map[string]string{
+				"app": "test",
+			},
+		},
 		Spec: networkingv1.NetworkPolicySpec{
 			PodSelector: metav1.LabelSelector{
 				MatchLabels: map[string]string{
@@ -1556,7 +1645,6 @@
 	_, err = kubeClient.Clientset.NetworkingV1().NetworkPolicies(testNamespace).Create(ctx, networkPolicy, metav1.CreateOptions{})
 	if err != nil {
 		t.Fatalf("Failed to create NetworkPolicy: %v", err)
->>>>>>> 1fd83cbe
 	}
 
 	// Perform backup
@@ -1566,21 +1654,6 @@
 		t.Fatalf("Backup failed: %v", err)
 	}
 
-<<<<<<< HEAD
-	// Edit the Role
-	role, err = kubeClient.Clientset.RbacV1().Roles(testNamespace).Get(ctx, roleName, metav1.GetOptions{})
-	if err != nil {
-		t.Fatalf("Failed to get Role: %v", err)
-	}
-	role.Rules = append(role.Rules, rbacv1.PolicyRule{
-		APIGroups: []string{""},
-		Resources: []string{"services"},
-		Verbs:     []string{"get", "list"},
-	})
-	_, err = kubeClient.Clientset.RbacV1().Roles(testNamespace).Update(ctx, role, metav1.UpdateOptions{})
-	if err != nil {
-		t.Fatalf("Failed to update Role: %v", err)
-=======
 	// Edit the NetworkPolicy
 	networkPolicy, err = kubeClient.Clientset.NetworkingV1().NetworkPolicies(testNamespace).Get(ctx, networkPolicyName, metav1.GetOptions{})
 	if err != nil {
@@ -1591,7 +1664,6 @@
 	_, err = kubeClient.Clientset.NetworkingV1().NetworkPolicies(testNamespace).Update(ctx, networkPolicy, metav1.UpdateOptions{})
 	if err != nil {
 		t.Fatalf("Failed to update NetworkPolicy: %v", err)
->>>>>>> 1fd83cbe
 	}
 
 	// Perform restore
@@ -1603,34 +1675,6 @@
 		t.Fatalf("Restore failed: %v", err)
 	}
 
-<<<<<<< HEAD
-	// Confirm the Role's settings were restored
-	role, err = kubeClient.Clientset.RbacV1().Roles(testNamespace).Get(ctx, roleName, metav1.GetOptions{})
-	if err != nil {
-		t.Fatalf("Failed to get Role: %v", err)
-	}
-	if len(role.Rules) != 1 {
-		t.Fatalf("Expected 1 policy rule, got %d", len(role.Rules))
-	}
-	if len(role.Rules[0].Resources) != 1 || role.Rules[0].Resources[0] != "pods" {
-		t.Fatalf("Expected resource 'pods', got %v", role.Rules[0].Resources)
-	}
-
-	// Verify backup directory structure
-	roleBackupDir := filepath.Join(testConfig.BackupDir, testNamespace, "roles")
-	info, err := os.Stat(roleBackupDir)
-	if err != nil {
-		t.Fatalf("Role backup directory does not exist: %v", err)
-	}
-	if !info.IsDir() {
-		t.Fatalf("Role backup path is not a directory")
-	}
-
-	// Verify the role backup file exists
-	roleBackupFile := filepath.Join(roleBackupDir, roleName+".json")
-	if _, err := os.Stat(roleBackupFile); err != nil {
-		t.Fatalf("Role backup file does not exist: %v", err)
-=======
 	// Confirm the NetworkPolicy's settings were restored
 	networkPolicy, err = kubeClient.Clientset.NetworkingV1().NetworkPolicies(testNamespace).Get(ctx, networkPolicyName, metav1.GetOptions{})
 	if err != nil {
@@ -1657,7 +1701,6 @@
 	networkPolicyBackupFile := filepath.Join(networkPolicyBackupDir, networkPolicyName+".json")
 	if _, err := os.Stat(networkPolicyBackupFile); err != nil {
 		t.Fatalf("NetworkPolicy backup file does not exist: %v", err)
->>>>>>> 1fd83cbe
 	}
 }
 
